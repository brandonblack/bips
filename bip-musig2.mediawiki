--- conflicted
+++ resolved
@@ -432,15 +432,9 @@
 The following elliptic curve points arise as intermediate steps in the MuSig2 protocol:
 • ''P<sub>i</sub>'' as computed in ''KeyAggInternal'' is the point corresponding to the ''i''-th signer's X-only public key. Defining ''d'<sub>i</sub>'' to be the ''i''-th signer's secret key as an integer, i.e. the ''d' '' value as computed in the ''Sign'' algorithm of the ''i''-th signer, we have
     ''P<sub>i</sub> = with_even_y(d'<sub>i</sub>⋅G) ''.
-<<<<<<< HEAD
 • ''Q<sub>0</sub>'' is an aggregate of the signers' public keys and defined in ''KeyAggInternal''  as
-    ''Q<sub>0</sub> = a<sub>1</sub>⋅P<sub>1</sub> + a<sub>2</sub>⋅P<sub>1</sub> + ... + a<sub>u</sub>⋅P<sub>u</sub>''.
+    ''Q<sub>0</sub> = a<sub>1</sub>⋅P<sub>1</sub> + a<sub>2</sub>⋅P<sub>2</sub> + ... + a<sub>u</sub>⋅P<sub>u</sub>''.
 • ''Q<sub>i</sub>'' as computed in ''ApplyTweak'' for ''1 &le; i &le; v'' is the tweaked public key after the ''i''-th tweaking operation. It holds that
-=======
-• ''Q<sub>0</sub>'' is an aggregate of the signer's public keys and defined in ''KeyAggInternal''  as
-    ''Q<sub>0</sub> = a<sub>1</sub>⋅P<sub>1</sub> + a<sub>2</sub>⋅P<sub>2</sub> + ... + a<sub>u</sub>⋅P<sub>u</sub>''.
-• ''Q<sub>i</sub>'' as computed in ''Tweak'' for ''1 &le; i &le; v'' is the tweaked public key after the ''i''-th tweaking operation. It holds that
->>>>>>> 549ee844
     ''Q<sub>i</sub> = f(i-1) + t<sub>i</sub>⋅G'' for ''i = 1, ..., v'' where
         ''f(i-1) := with_even_y(Q<sub>i-1</sub>)'' if ''is_xonly_t<sub>i</sub>'' and
         ''f(i-1) := Q<sub>i-1</sub>'' otherwise.
