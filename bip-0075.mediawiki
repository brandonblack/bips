--- conflicted
+++ resolved
@@ -14,11 +14,7 @@
 
 This BIP is an extension to BIP 70 that provides two enhancements to the existing Payment Protocol.
 
-<<<<<<< HEAD
 # It allows the requester (Sender) of a PaymentRequest to voluntarily sign the original request and provide a certificate to allow the payee to know the identity of who they are transacting with. 
-=======
-# It allows the requester (Sender) of a Payment Request to voluntarily sign the original request and provide a certificate to allow the payee to know the identity of who they are transacting with.
->>>>>>> 32f77241
 
 # It encrypts the PaymentRequest that is returned, before handing it off to the SSL/TLS layer to prevent man in the middle viewing of the Payment Request details.
 
@@ -124,23 +120,12 @@
 ===ProtocolMessage===
 The '''ProtocolMessage''' message is an encapsulating wrapper for any Payment Protocol message. It allows two-way, non-encrypted communication of Payment Protocol messages. The message also includes a status code and a status message that is used for error communication such that the protocol does not rely on transport-layer error handling.
 <pre>
-<<<<<<< HEAD
 message ProtocolMessage {
     required ProtocolMessageType message_type = 1;
     required bytes serialized_message = 2;
     optional uint64 status_code = 3;
     optional string status_message = 4;
     optional bytes identifier = 5;
-=======
-message EncryptedInvoiceRequest {
-    required bytes  encrypted_invoice_request = 1;
-    required bytes  invoice_request_hash = 2;
-    required bytes  sender_public_key = 3;
-    required bytes  receiver_public_key = 4;
-    required uint64 nonce = 5;
-    optional bytes  signature = 6;
-    optional bytes  identifier = 7;
->>>>>>> 32f77241
 }
 </pre>
 
@@ -258,57 +243,7 @@
 |-
 | 202   || Amount Invalid
 |-
-<<<<<<< HEAD
 | 203   || Payment Does Not Meet PaymentRequest Requirements
-=======
-| identifier                    || Use the identifier specified with the EncryptedPayment, if any.
-|}
-
-==InvoiceRequest / PaymentRequest Process==
-The process overview for using InvoiceRequests and receiving encrypted PaymentRequests is defined below in two sections. Optionally, the Sender MAY choose to encrypt the InvoiceRequest message and therefore MUST follow the '''Encrypted InvoiceRequest Overview''' process below.
-
-===Non-Encrypted InvoiceRequest Overview===
-# Sender creates InvoiceRequest
-# Sender transmits InvoiceRequest to Receiver
-# Receiver validates InvoiceRequest
-# Receiver creates PaymentRequest
-# Receiver encrypts the PaymentRequest
-# Receiver creates EncryptedPaymentRequest (containing an encrypted PaymentRequest)
-# Receiver transmits EncryptedPaymentRequest to Sender
-# Sender validates EncryptedPaymentRequest
-# Sender decrypts and validates encrypted PaymentRequest
-# The PaymentRequest is processed according to BIP70, including optional Payment and PaymentACK messages
-
-
-<img src="bip-0075/invoice-request-process.png" alt="Flow diagram of Non-Encrypted InvoiceRequest">
-
-===Encrypted InvoiceRequest Overview===
-# Sender retrieves Receiver InvoiceRequest Public Key
-# Sender creates InvoiceRequest
-# Sender encrypts the InvoiceRequest
-# Sender creates EncryptedInvoiceRequest (containing an encrypted InvoiceRequest)
-# Sender transmits EncryptedInvoiceRequest to Receiver
-# Receiver decrypts and validates EncryptedInvoiceRequest
-# Receiver validates InvoiceRequest
-# Receiver creates PaymentRequest
-# Receiver encrypts the PaymentRequest
-# Receiver creates EncryptedPaymentRequest (containing an encrypted PaymentRequest)
-# Receiver transmits EncryptedPaymentRequest to Sender
-# Sender validates EncryptedPaymentRequest
-# Sender decrypts and validates encrypted PaymentRequest
-# The PaymentRequest is processed according to BIP70, including optional EncryptedPayment and EncryptedPaymentACK messages
-
-'''NOTE:''' See section [[#Initial_Public_Key_Retrieval_for_InvoiceRequest_Encryption|Initial Public Key Retrieval for InvoiceRequest Encryption]] below for possible options to retrieve Receiver InvoiceRequest public keys.
-
-<img src="bip-0075/encrypted-invoice-request-process.png" alt="Flow diagram of Encrypted InvoiceRequest">
-
-==Message Interaction Details==
-
-===New Message Content Types===
-Messages MUST be transmitted via TLS-protected HTTP using the appropriate Content-Type header as defined per message type here:
-{| class="wikitable"
-! Message Type !! Content Type
->>>>>>> 32f77241
 |-
 | 300   || Certificate Required
 |-
@@ -347,7 +282,6 @@
 ** Set '''signature''' value to the computed signature
 
 ===InvoiceRequest Validation===
-<<<<<<< HEAD
 * Validate '''sender_public_key''' is a valid EC public key 
 * Validate '''notification_url''', if set, contains characters deemed valid for a URL (avoiding XSS related characters, etc).
 * If '''pki_type''' is None, [[#InvoiceRequest|InvoiceRequest]] is VALID
@@ -381,39 +315,6 @@
 ** Use the given message's '''nonce''' field for Nonce
 
 * Initialize AES-256 in GCM Mode
-=======
-* Validate sender_public_key is a valid EC public key
-* The nonce MUST not be repeated. The service receiving the InvoiceRequest MAY use whatever method to make sure that the nonce is never repeated.
-* Validate notification_url if set, contains characters deemed valid for a URL (avoiding XSS related characters, etc).
-* If pki_type is None, InvoiceRequest is VALID
-* If pki_type is x509+sha256 and signature is valid for the serialized InvoiceRequest where signature is set to "", InvoiceRequest is VALID
-
-===EncryptedPaymentRequest Message Creation and PaymentRequest Encryption===
-* Encrypt the serialized PaymentRequest using AES-256-CBC setup as described in [[#ECDH_Point_Generation_and_AES256_CBC_Mode_Setup|ECDH Point Generation and AES-256 (CBC Mode) Setup]] (see below)
-* Create EncryptedPaymentRequest message
-* Set encrypted_payment_request to be the encrypted value of the PaymentRequest
-* Set payment_request_hash to generated SHA256 hash of the serialized PaymentRequest (without encryption)
-* sender_public_key MUST be set to the public key of the Sender's EC keypair
-* receiver_public_key MUST be set to the public key of the Receiver's EC keypair
-* nonce MUST be set to the nonce used in the AES-256-CBC encryption operation
-* requires_payment_message MAY be set to true if the PaymentRequest requires a Payment message
-* Set identifier to the value received in EncryptedInvoiceRequest
-* Set signature to ""
-* Sign the serialized EncryptedPayment message with the Receiver's EC public key
-* Set signature to the result of the signature operation above
-
-===EncryptedPaymentRequest Validation and Decryption===
-* Decrypt the serialized PaymentRequest using AES-256-CBC setup as described in [[#ECDH_Point_Generation_and_AES256_CBC_Mode_Setup|ECDH Point Generation and AES-256 (CBC Mode) Setup]] (see below)
-* Validate payment_request_hash matches SHA256 of the decrypted, serialized PaymentRequest
-* Deserialize the serialized PaymentRequest
-
-===ECDH Point Generation and AES-256 (CBC Mode) Setup===
-* Generate the '''secret point''' using [https://en.wikipedia.org/wiki/Elliptic_curve_Diffie–Hellman ECDH] using the local entity's private key and the remote entity's public key as inputs.
-* Initialize [http://csrc.nist.gov/publications/nistpubs/800-90A/SP800-90A.pdf HMAC_DRBG]
-** Use '''secret point's''' X value for Entropy
-** Use the given message's nonce field for Nonce
-* Initialize AES-256 in CBC Mode
->>>>>>> 32f77241
 ** Use HMAC_DRBG.GENERATE(32) as the Encryption Key (256 bits)
 ** Use HMAC_DRBG.GENERATE(12) as the Initialization Vector (IV) (96 bits)
 
