<pre>
  BIP: 8
<<<<<<< HEAD
  Title: Version bits with lock-in by height
=======
  Title: Version bits 2017
>>>>>>> 155ce23c
  Author: Shaolin Fry <shaolinfry@protonmail.ch>
          Luke Dashjr <luke+bip@dashjr.org>
  Comments-Summary: No comments yet.
  Comments-URI: https://github.com/bitcoin/bips/wiki/Comments:BIP-0008
  Status: Rejected
  Type: Informational
  Created: 2017-02-01
  License: BSD-3-Clause
           CC0-1.0
</pre>

==Abstract==

<<<<<<< HEAD
This document specifies an alteration to [[bip-0009.mediawiki|BIP9]] that replaces time based activation with block height, as well as guaranteed activation of backward-compatible changes (further called "soft forks").

The key words "MUST", "MUST NOT", "REQUIRED", "SHALL", "SHALL NOT", "SHOULD", "SHOULD NOT", "RECOMMENDED", "MAY", and "OPTIONAL" in this document are to be interpreted as described in RFC 2119.
=======
This document specifies an alternative to [[bip-0009.mediawiki|BIP9]] that corrects for a number of perceived mistakes.
Block heights are used for start and timeout rather than POSIX timestamps.
It additionally introduces an additional activation parameter to guarantee activation of backward-compatible changes (further called "soft forks").
>>>>>>> 155ce23c

==Motivation==

BIP9 introduced a mechanism for doing parallel soft forking deployments based on repurposing the block nVersion field. Activation is dependent on near unanimous hashrate signalling which may be impractical and result in veto by a small minority of non-signalling hashrate. Super majority hashrate based activation triggers allow for accelerated activation where the majority hash power enforces the new rules in lieu of full nodes upgrading. Since all consensus rules are ultimately enforced by full nodes, eventually any new soft fork will be enforced by the economy. This proposal combines these two aspects to provide eventual flag day activation after a reasonable time (recommended a year), as well as for accelerated activation by majority of hash rate before the flag date.

<<<<<<< HEAD
Block time is somewhat unreliable and may be intentionally or unintentionally inaccurate, so thresholds based on block time are not ideal. Secondly, BIP9 specified triggers based on the first retarget after a given time, which is non-intuitive. Since each new block must increase the height by one, thresholds based on block height are much more reliable and intuitive and can be calculated exactly for difficulty retarget.

==Specification==

===Summary===

This specification is the same as [[bip-0009.mediawiki|BIP9]] except that MTP time based threshold are replaced with block height, and the state machine has no FAILED condition. The state transition from '''STARTED''' to '''LOCKED_IN''' will occur under two condition:

The first is when the threshold of blocks signalling is reached as per BIP9, before '''LOCKED_IN''' state has been reached. The second condition is when the block height reaches the timeout block height while still being in the '''STARTED''' state.

===Parameters===

=======
Due to using timestamps rather than block heights, it was found to be a risk that a sudden loss of siginificant hashrate could interfere with a late activation.

This specification provides a way to optionally guarantee lock-in at the end of the [[bip-0009.mediawiki|BIP9]] timeout, and therefore activation, while still allowing a hashrate super majority to trigger activation earlier.

==Specification==

>>>>>>> 155ce23c
Each soft fork deployment is specified by the following per-chain parameters (further elaborated below):

# The '''name''' specifies a very brief description of the soft fork, reasonable for use as an identifier. For deployments described in a single BIP, it is recommended to use the name "bipN" where N is the appropriate BIP number.
# The '''bit''' determines which bit in the nVersion field of the block is to be used to signal the soft fork lock-in and activation. It is chosen from the set {0,1,2,...,28}.
<<<<<<< HEAD
# The '''startheight''' specifies a minimum block height at which a block at which the bit gains its meaning.
# The '''timeoutheight''' specifies a block height at which the deployment should lock-in if not already locked in or activated.
=======
# The '''start''' specifies the height of the first block at which the bit gains its meaning.
# The '''timeout''' specifies a block height at which the miner signalling ends. Once this height has been reached, if the soft fork has not yet locked in (excluding this block's bit state), the deployment is either considered failed on all descendants of the block (but see the exception during '''FAILING''' state), or, if '''lockinontimeout'' is true, transitions to the '''LOCKED_IN''' state.
# The '''lockinontimeout''' boolean if set to true, will transition state to '''LOCKED_IN''' at timeout if not already '''LOCKED_IN''' or '''ACTIVE'''.
>>>>>>> 155ce23c

===Selection guidelines===

The following guidelines are suggested for selecting these parameters for a soft fork:

# '''name''' should be selected such that no two softforks, concurrent or otherwise, ever use the same name.
# '''bit''' should be selected such that no two concurrent softforks use the same bit.
<<<<<<< HEAD
# '''startheight''' should be set to some block height in the future, approximately 30 days (or 4320 blocks) after a software release date including the soft fork.  This allows for some release delays, while preventing triggers as a result of parties running pre-release software. The startheight should be a retarget block height for simplicity.
# '''timeoutheight''' should be 1 year, or 52416 blocks (26 retarget intervals) after '''startheight'''.

A later deployment using the same bit is possible as long as the startheight is after the previous one's timeoutheight or activation, but it is discouraged until necessary, and even then recommended to have a pause in between to detect buggy software.
=======
# '''start''' should be set to some block height in the future, approximately one month after a software release date including the soft fork.  This allows for some release delays, while preventing triggers as a result of parties running pre-release software, and ensures a reasonable number of full nodes have upgraded prior to activation. It should be rounded up to the next height which begins a retarget period.
# '''timeout''' should be approximately 1 year after start, and on a block which begins a retarget period. Therefore, '''start''' plus 52416.
# '''lockinontimeout''' should be set to true for any softfork that is expected or found to have political opposition from a non-negligable percent of miners. (It can be set after the initial deployment, but cannot be cleared once set.)

A later deployment using the same bit is possible as long as the start is after the previous one's
timeout or activation, but it is discouraged until necessary, and even then recommended to have a pause in between to detect buggy software.
>>>>>>> 155ce23c

===States===

With each block and soft fork, we associate a deployment state. The possible states are:

# '''DEFINED''' is the first state that each soft fork starts out as. The genesis block is by definition in this state for each deployment.
<<<<<<< HEAD
# '''STARTED''' for blocks past the startheight.
# '''LOCKED_IN''' for one retarget period after the first retarget period with STARTED blocks of which at least threshold have the associated bit set in nVersion.
# '''ACTIVE''' for all blocks after the LOCKED_IN retarget period.
# '''FAILED''' if block height is greater than or equal to timeoutheight during the DEFINED state.

===Bit flags===

The nVersion block header field is to be interpreted as a 32-bit little-endian integer (as present), and bits are selected within this integer as values (1 << N) where N is the bit number.

Blocks in the STARTED state get an nVersion whose bit position bit is set to 1. The top 3 bits of such blocks must be 001, so the range of actually possible nVersion values is [0x20000000...0x3FFFFFFF], inclusive.

Due to the constraints set by BIP 34, BIP 66 and BIP 65, we only have 0x7FFFFFFB possible nVersion values available. This restricts us to at most 30 independent deployments. By restricting the top 3 bits to 001 we get 29 out of those for the purposes of this proposal, and support two future upgrades for different mechanisms (top bits 010 and 011). When a block nVersion does not have top bits 001, it is treated as if all bits are 0 for the purposes of deployments.

Miners should continue setting the bit in LOCKED_IN phase so uptake is visible, though this has no effect on consensus rules.
=======
# '''STARTED''' for blocks at or beyond the start height.
# '''LOCKED_IN''' for one retarget period after the first retarget period with STARTED blocks of which at least threshold have the associated bit set in nVersion, or for one retarget period after the timeout when '''lockinontimeout''' is true.
# '''ACTIVE''' for all blocks after the LOCKED_IN retarget period.
# '''FAILING''' for one retarget period after the timeout, if LOCKED_IN was not reached and '''lockinontimeout''' is false.
# '''FAILED''' for all blocks after the FAILING retarget period.

===Bit flags===

The nVersion block header field is to be interpreted as a 32-bit little-endian integer (as present), and bits are selected within this integer as values (1 << N) where N is the bit number.

Blocks in the STARTED state get an nVersion whose bit position bit is set to 1. The top 3 bits of such blocks must be
001, so the range of actually possible nVersion values is [0x20000000...0x3FFFFFFF], inclusive.

Due to the constraints set by BIP 34, BIP 66 and BIP 65, we only have 0x7FFFFFFB possible nVersion values available.
This restricts us to at most 30 independent deployments. By restricting the top 3 bits to 001 we get 29 out of those
for the purposes of this proposal, and support two future upgrades for different mechanisms (top bits 010 and 011).
When a block nVersion does not have top bits 001, it is treated as if all
bits are 0 for the purposes of deployments.

Miners must continue setting the bit in LOCKED_IN phase so uptake is visible and acknowledged.
Blocks without the applicable bit set are invalid during this period.
For flexibility, this rule does NOT require the top 3 bits to be set any particular way.
>>>>>>> 155ce23c

===New consensus rules===

The new consensus rules for each soft fork are enforced for each block that has ACTIVE state.

===State transitions===

<img src="bip-0008/states.png" align="middle"></img>

The genesis block has state DEFINED for each deployment, by definition.
<<<<<<< HEAD

    State GetStateForBlock(block) {
        if (block.height == 0) {
            return DEFINED;
        }

All blocks within a retarget period have the same state. This means that if floor(block1.height / 2016) = floor(block2.height / 2016), they are guaranteed to have the same state for every deployment.

        if ((block.height % 2016) != 0) {
            return GetStateForBlock(block.parent);
        }

Otherwise, the next state depends on the previous state:

    switch (GetStateForBlock(GetAncestorAtHeight(block, block.height - 2016))) {

We remain in the initial state until either we pass the start block height or the timeout height.

        case DEFINED:
            if (block.height >= timeoutheight) {
                return FAILED;
            }
            if (block.height >= startheight) {
                return STARTED;
=======

    State GetStateForBlock(block) {
        if (block.height == 0) {
            return DEFINED;
        }

All blocks within a retarget period have the same state. This means that if
floor(block1.height / 2016) = floor(block2.height / 2016), they are guaranteed to have the same state for every
deployment.

        if ((block.height % 2016) != 0) {
            return GetStateForBlock(block.parent);
        }

Otherwise, the next state depends on the previous state:

        switch (GetStateForBlock(GetAncestorAtHeight(block, block.height - 2016))) {

We remain in the initial state until either we pass the start height or the timeout.

        case DEFINED:
            if (block.height >= timeout) {
                return (lockinontimeout == true) ? LOCKED_IN : FAILING;
            }
            if (block.height >= start) {
                return STARTED;
            }
            return DEFINED;

After a period in the STARTED state, if we're past the timeout, we switch to LOCKED_IN or FAILING. If not, we tally the bits set,
and transition to LOCKED_IN if a sufficient number of blocks in the past period set the deployment bit in their
version numbers. The threshold is ≥1916 blocks (95% of 2016), or ≥1512 for testnet (75% of 2016).
The transition to FAILING takes precendence, as otherwise an ambiguity can arise.
There could be two non-overlapping deployments on the same bit, where the first one transitions to LOCKED_IN while the
other one simultaneously transitions to STARTED, which would mean both would demand setting the bit.

Note that a block's state never depends on its own nVersion; only on that of its ancestors.

        case STARTED:
            if (block.height >= timeout) {
                return (lockinontimeout == true) ? LOCKED_IN : FAILING;
>>>>>>> 155ce23c
            }
            return DEFINED;

After a period in the STARTED state, if we're past the timeout, we switch to LOCKED_IN. If not, we tally the bits set,
and transition to LOCKED_IN if a sufficient number of blocks in the past period set the deployment bit in their
version numbers. The threshold is ≥1916 blocks (95% of 2016), or ≥1512 for testnet (75% of 2016).

There could be two non-overlapping deployments on the same bit, where the first one transitions to LOCKED_IN while the
other one simultaneously transitions to STARTED, which would mean both would demand setting the bit.

Note that a block's state never depends on its own nVersion; only on that of its ancestors.

        case STARTED:
            if (block.height >= timeoutheight)
                return LOCKED_IN;

            int count = 0;
            walk = block;
            for (i = 0; i < 2016; i++) {
                walk = walk.parent;
                if (walk.nVersion & 0xE0000000 == 0x20000000 && (walk.nVersion >> bit) & 1 == 1) {
                    count++;
                }
            }
            if (count >= threshold) {
                return LOCKED_IN;
            }
            return STARTED;

<<<<<<< HEAD
=======
If the deployment is not LOCKED_IN by the timeout (or '''lockinontimeout'''), it has a single retarget period during which it may still become active, only by unanimous signalling in every block.
This state exists such that if '''lockinontimeout''' is set to true later, it remains compatible with the original deployment.

        case FAILING:
            walk = block;
            for (i = 0; i < 2016; i++) {
                walk = walk.parent;
                if (walk.nVersion & 0xE0000000 == 0x20000000 && ((walk.nVersion >> bit) & 1) != 1) {
                    return FAILED;
                }
            }
            return ACTIVE;

>>>>>>> 155ce23c
After a retarget period of LOCKED_IN, we automatically transition to ACTIVE.

        case LOCKED_IN:
            return ACTIVE;

<<<<<<< HEAD
And ACTIVE is terminal a state, which a deployment stays in once reached.

        case ACTIVE:
            return ACTIVE;
    }

'''Implementation'''
It should be noted that the states are maintained along block chain branches, but may need recomputation when a reorganization happens.

Given that the state for a specific block/deployment combination is completely determined by its ancestry before the current retarget period (i.e. up to and including its ancestor with height block.height - 1 - (block.height % 2016)), it is possible to implement the mechanism above efficiently and safely by caching the resulting state of every multiple-of-2016 block, indexed by its parent.
=======
And ACTIVE and FAILED are terminal states, which a deployment stays in once they're reached.

        case ACTIVE:
            return ACTIVE;

        case FAILED:
            return FAILED;
        }
    }

'''Implementation'''
It should be noted that the states are maintained along block chain
branches, but may need recomputation when a reorganization happens.

Given that the state for a specific block/deployment combination is completely determined by its ancestry before the
current retarget period (i.e. up to and including its ancestor with height block.height - 1 - (block.height % 2016)),
it is possible to implement the mechanism above efficiently and safely by caching the resulting state of every multiple-of-2016
block, indexed by its parent.
>>>>>>> 155ce23c

===Warning mechanism===

To support upgrade warnings, an extra "unknown upgrade" is tracked, using the "implicit bit" mask = (block.nVersion & ~expectedVersion) != 0. Mask will be non-zero whenever an unexpected bit is set in nVersion.  Whenever LOCKED_IN for the unknown upgrade is detected, the software should warn loudly about the upcoming soft fork. It should warn even more loudly after the next retarget period (when the unknown upgrade is in the ACTIVE state).

===getblocktemplate changes===

<<<<<<< HEAD
The template request Object is extended to include a new item:

{| class="wikitable"
!colspan=4| template request
|-
! Key !! Required !! Type !! Description
|-
| rules || No || Array of Strings || list of supported softfork deployments, by name
|}

The template Object is also extended:

{| class="wikitable"
!colspan=4| template
|-
! Key !! Required !! Type !! Description
|-
| rules || Yes || Array of Strings || list of softfork deployments, by name, that are active state
|-
| vbavailable || Yes || Object || set of pending, supported softfork deployments; each uses the softfork name as the key, and the softfork bit as its value
|-
| vbrequired || No || Number || bit mask of softfork deployment version bits the server requires enabled in submissions
|}

The "version" key of the template is retained, and used to indicate the server's preference of deployments.
If versionbits is being used, "version" MUST be within the versionbits range of [0x20000000...0x3FFFFFFF].
Miners MAY clear or set bits in the block version WITHOUT any special "mutable" key, provided they are listed among the template's "vbavailable" and (when clearing is desired) NOT included as a bit in "vbrequired".

Softfork deployment names listed in "rules" or as keys in "vbavailable" may be prefixed by a '!' character.
Without this prefix, GBT clients may assume the rule will not impact usage of the template as-is; typical examples of this would be when previously valid transactions cease to be valid, such as BIPs 16, 65, 66, 68, 112, and 113.
If a client does not understand a rule without the prefix, it may use it unmodified for mining.
On the other hand, when this prefix is used, it indicates a more subtle change to the block structure or generation transaction; examples of this would be BIP 34 (because it modifies coinbase construction) and 141 (since it modifies the txid hashing and adds a commitment to the generation transaction).
A client that does not understand a rule prefixed by '!' must not attempt to process the template, and must not attempt to use it for mining even unmodified.
=======
BIP 8 is compatible with and reuses the GBT changes from BIP 9.
>>>>>>> 155ce23c

=== Reference implementation ===

https://github.com/bitcoin/bitcoin/compare/master...shaolinfry:bip8-height

==Contrasted with BIP 9==

* The '''lockinontimeout''' flag is added. BIP 9 would only transition to the FAILED state when timeout was reached.
* Block heights are used for the deployment monotonic clock, rather than median-time-past.
* The last-ditch effort during a new FAILING state is added to allow '''lockinontimeout''' to be safely set after the initial deployment.

==Backwards compatibility==

BIP8 and BIP9 deployments should not share concurrent active deployment bits. Nodes that only implement BIP9 will not activate a BIP8 soft fork if hashpower threshold is not reached by '''timeout''', however, those nodes will still accept the blocks generated by activated nodes.

==Deployments==

A living list of deployment proposals can be found [[bip-0008/assignments.mediawiki|here]].

==References==

[[bip-0009.mediawiki|BIP9]]

[https://lists.linuxfoundation.org/pipermail/bitcoin-dev/2017-February/013643.html Mailing list discussion]

==Copyright==

This document is dual licensed as BSD 3-clause, and Creative Commons CC0 1.0 Universal.
<|MERGE_RESOLUTION|>--- conflicted
+++ resolved
@@ -1,10 +1,6 @@
 <pre>
   BIP: 8
-<<<<<<< HEAD
   Title: Version bits with lock-in by height
-=======
-  Title: Version bits 2017
->>>>>>> 155ce23c
   Author: Shaolin Fry <shaolinfry@protonmail.ch>
           Luke Dashjr <luke+bip@dashjr.org>
   Comments-Summary: No comments yet.
@@ -18,53 +14,31 @@
 
 ==Abstract==
 
-<<<<<<< HEAD
-This document specifies an alteration to [[bip-0009.mediawiki|BIP9]] that replaces time based activation with block height, as well as guaranteed activation of backward-compatible changes (further called "soft forks").
-
-The key words "MUST", "MUST NOT", "REQUIRED", "SHALL", "SHALL NOT", "SHOULD", "SHOULD NOT", "RECOMMENDED", "MAY", and "OPTIONAL" in this document are to be interpreted as described in RFC 2119.
-=======
 This document specifies an alternative to [[bip-0009.mediawiki|BIP9]] that corrects for a number of perceived mistakes.
 Block heights are used for start and timeout rather than POSIX timestamps.
 It additionally introduces an additional activation parameter to guarantee activation of backward-compatible changes (further called "soft forks").
->>>>>>> 155ce23c
+
+The key words "MUST", "MUST NOT", "REQUIRED", "SHALL", "SHALL NOT", "SHOULD", "SHOULD NOT", "RECOMMENDED", "MAY", and "OPTIONAL" in this document are to be interpreted as described in RFC 2119.
 
 ==Motivation==
 
 BIP9 introduced a mechanism for doing parallel soft forking deployments based on repurposing the block nVersion field. Activation is dependent on near unanimous hashrate signalling which may be impractical and result in veto by a small minority of non-signalling hashrate. Super majority hashrate based activation triggers allow for accelerated activation where the majority hash power enforces the new rules in lieu of full nodes upgrading. Since all consensus rules are ultimately enforced by full nodes, eventually any new soft fork will be enforced by the economy. This proposal combines these two aspects to provide eventual flag day activation after a reasonable time (recommended a year), as well as for accelerated activation by majority of hash rate before the flag date.
 
-<<<<<<< HEAD
+Due to using timestamps rather than block heights, it was found to be a risk that a sudden loss of siginificant hashrate could interfere with a late activation.
+
 Block time is somewhat unreliable and may be intentionally or unintentionally inaccurate, so thresholds based on block time are not ideal. Secondly, BIP9 specified triggers based on the first retarget after a given time, which is non-intuitive. Since each new block must increase the height by one, thresholds based on block height are much more reliable and intuitive and can be calculated exactly for difficulty retarget.
 
 ==Specification==
 
-===Summary===
-
-This specification is the same as [[bip-0009.mediawiki|BIP9]] except that MTP time based threshold are replaced with block height, and the state machine has no FAILED condition. The state transition from '''STARTED''' to '''LOCKED_IN''' will occur under two condition:
-
-The first is when the threshold of blocks signalling is reached as per BIP9, before '''LOCKED_IN''' state has been reached. The second condition is when the block height reaches the timeout block height while still being in the '''STARTED''' state.
-
 ===Parameters===
 
-=======
-Due to using timestamps rather than block heights, it was found to be a risk that a sudden loss of siginificant hashrate could interfere with a late activation.
-
-This specification provides a way to optionally guarantee lock-in at the end of the [[bip-0009.mediawiki|BIP9]] timeout, and therefore activation, while still allowing a hashrate super majority to trigger activation earlier.
-
-==Specification==
-
->>>>>>> 155ce23c
 Each soft fork deployment is specified by the following per-chain parameters (further elaborated below):
 
 # The '''name''' specifies a very brief description of the soft fork, reasonable for use as an identifier. For deployments described in a single BIP, it is recommended to use the name "bipN" where N is the appropriate BIP number.
 # The '''bit''' determines which bit in the nVersion field of the block is to be used to signal the soft fork lock-in and activation. It is chosen from the set {0,1,2,...,28}.
-<<<<<<< HEAD
-# The '''startheight''' specifies a minimum block height at which a block at which the bit gains its meaning.
-# The '''timeoutheight''' specifies a block height at which the deployment should lock-in if not already locked in or activated.
-=======
-# The '''start''' specifies the height of the first block at which the bit gains its meaning.
-# The '''timeout''' specifies a block height at which the miner signalling ends. Once this height has been reached, if the soft fork has not yet locked in (excluding this block's bit state), the deployment is either considered failed on all descendants of the block (but see the exception during '''FAILING''' state), or, if '''lockinontimeout'' is true, transitions to the '''LOCKED_IN''' state.
-# The '''lockinontimeout''' boolean if set to true, will transition state to '''LOCKED_IN''' at timeout if not already '''LOCKED_IN''' or '''ACTIVE'''.
->>>>>>> 155ce23c
+# The '''startheight''' specifies the height of the first block at which the bit gains its meaning.
+# The '''timeoutheight''' specifies a block height at which the miner signalling ends. Once this height has been reached, if the soft fork has not yet locked in (excluding this block's bit state), the deployment is either considered failed on all descendants of the block (but see the exception during '''FAILING''' state), or, if '''lockinontimeout'' is true, transitions to the '''LOCKED_IN''' state.
+# The '''lockinontimeout''' boolean if set to true, will transition state to '''LOCKED_IN''' at timeoutheight if not already '''LOCKED_IN''' or '''ACTIVE'''.
 
 ===Selection guidelines===
 
@@ -72,42 +46,19 @@
 
 # '''name''' should be selected such that no two softforks, concurrent or otherwise, ever use the same name.
 # '''bit''' should be selected such that no two concurrent softforks use the same bit.
-<<<<<<< HEAD
-# '''startheight''' should be set to some block height in the future, approximately 30 days (or 4320 blocks) after a software release date including the soft fork.  This allows for some release delays, while preventing triggers as a result of parties running pre-release software. The startheight should be a retarget block height for simplicity.
+# '''startheight''' should be set to some block height in the future, approximately 30 days (or 4320 blocks) after a software release date including the soft fork.  This allows for some release delays, while preventing triggers as a result of parties running pre-release software, and ensures a reasonable number of full nodes have upgraded prior to activation. It should be rounded up to the next height which begins a retarget period for simplicity.
 # '''timeoutheight''' should be 1 year, or 52416 blocks (26 retarget intervals) after '''startheight'''.
-
-A later deployment using the same bit is possible as long as the startheight is after the previous one's timeoutheight or activation, but it is discouraged until necessary, and even then recommended to have a pause in between to detect buggy software.
-=======
-# '''start''' should be set to some block height in the future, approximately one month after a software release date including the soft fork.  This allows for some release delays, while preventing triggers as a result of parties running pre-release software, and ensures a reasonable number of full nodes have upgraded prior to activation. It should be rounded up to the next height which begins a retarget period.
-# '''timeout''' should be approximately 1 year after start, and on a block which begins a retarget period. Therefore, '''start''' plus 52416.
 # '''lockinontimeout''' should be set to true for any softfork that is expected or found to have political opposition from a non-negligable percent of miners. (It can be set after the initial deployment, but cannot be cleared once set.)
 
-A later deployment using the same bit is possible as long as the start is after the previous one's
-timeout or activation, but it is discouraged until necessary, and even then recommended to have a pause in between to detect buggy software.
->>>>>>> 155ce23c
+A later deployment using the same bit is possible as long as the startheight is after the previous one's
+timeoutheight or activation, but it is discouraged until necessary, and even then recommended to have a pause in between to detect buggy software.
 
 ===States===
 
 With each block and soft fork, we associate a deployment state. The possible states are:
 
 # '''DEFINED''' is the first state that each soft fork starts out as. The genesis block is by definition in this state for each deployment.
-<<<<<<< HEAD
-# '''STARTED''' for blocks past the startheight.
-# '''LOCKED_IN''' for one retarget period after the first retarget period with STARTED blocks of which at least threshold have the associated bit set in nVersion.
-# '''ACTIVE''' for all blocks after the LOCKED_IN retarget period.
-# '''FAILED''' if block height is greater than or equal to timeoutheight during the DEFINED state.
-
-===Bit flags===
-
-The nVersion block header field is to be interpreted as a 32-bit little-endian integer (as present), and bits are selected within this integer as values (1 << N) where N is the bit number.
-
-Blocks in the STARTED state get an nVersion whose bit position bit is set to 1. The top 3 bits of such blocks must be 001, so the range of actually possible nVersion values is [0x20000000...0x3FFFFFFF], inclusive.
-
-Due to the constraints set by BIP 34, BIP 66 and BIP 65, we only have 0x7FFFFFFB possible nVersion values available. This restricts us to at most 30 independent deployments. By restricting the top 3 bits to 001 we get 29 out of those for the purposes of this proposal, and support two future upgrades for different mechanisms (top bits 010 and 011). When a block nVersion does not have top bits 001, it is treated as if all bits are 0 for the purposes of deployments.
-
-Miners should continue setting the bit in LOCKED_IN phase so uptake is visible, though this has no effect on consensus rules.
-=======
-# '''STARTED''' for blocks at or beyond the start height.
+# '''STARTED''' for blocks at or beyond the startheight.
 # '''LOCKED_IN''' for one retarget period after the first retarget period with STARTED blocks of which at least threshold have the associated bit set in nVersion, or for one retarget period after the timeout when '''lockinontimeout''' is true.
 # '''ACTIVE''' for all blocks after the LOCKED_IN retarget period.
 # '''FAILING''' for one retarget period after the timeout, if LOCKED_IN was not reached and '''lockinontimeout''' is false.
@@ -129,7 +80,6 @@
 Miners must continue setting the bit in LOCKED_IN phase so uptake is visible and acknowledged.
 Blocks without the applicable bit set are invalid during this period.
 For flexibility, this rule does NOT require the top 3 bits to be set any particular way.
->>>>>>> 155ce23c
 
 ===New consensus rules===
 
@@ -139,15 +89,18 @@
 
 <img src="bip-0008/states.png" align="middle"></img>
 
+During the STARTED state if the '''lockinontimeout''' is set to true, the state will transition to LOCKED_IN when '''timeoutheight''' is reached.
+
 The genesis block has state DEFINED for each deployment, by definition.
-<<<<<<< HEAD
 
     State GetStateForBlock(block) {
         if (block.height == 0) {
             return DEFINED;
         }
 
-All blocks within a retarget period have the same state. This means that if floor(block1.height / 2016) = floor(block2.height / 2016), they are guaranteed to have the same state for every deployment.
+All blocks within a retarget period have the same state. This means that if
+floor(block1.height / 2016) = floor(block2.height / 2016), they are guaranteed to have the same state for every
+deployment.
 
         if ((block.height % 2016) != 0) {
             return GetStateForBlock(block.parent);
@@ -155,42 +108,15 @@
 
 Otherwise, the next state depends on the previous state:
 
-    switch (GetStateForBlock(GetAncestorAtHeight(block, block.height - 2016))) {
+        switch (GetStateForBlock(GetAncestorAtHeight(block, block.height - 2016))) {
 
 We remain in the initial state until either we pass the start block height or the timeout height.
 
         case DEFINED:
             if (block.height >= timeoutheight) {
-                return FAILED;
+                return (lockinontimeout == true) ? LOCKED_IN : FAILING;
             }
             if (block.height >= startheight) {
-                return STARTED;
-=======
-
-    State GetStateForBlock(block) {
-        if (block.height == 0) {
-            return DEFINED;
-        }
-
-All blocks within a retarget period have the same state. This means that if
-floor(block1.height / 2016) = floor(block2.height / 2016), they are guaranteed to have the same state for every
-deployment.
-
-        if ((block.height % 2016) != 0) {
-            return GetStateForBlock(block.parent);
-        }
-
-Otherwise, the next state depends on the previous state:
-
-        switch (GetStateForBlock(GetAncestorAtHeight(block, block.height - 2016))) {
-
-We remain in the initial state until either we pass the start height or the timeout.
-
-        case DEFINED:
-            if (block.height >= timeout) {
-                return (lockinontimeout == true) ? LOCKED_IN : FAILING;
-            }
-            if (block.height >= start) {
                 return STARTED;
             }
             return DEFINED;
@@ -205,24 +131,8 @@
 Note that a block's state never depends on its own nVersion; only on that of its ancestors.
 
         case STARTED:
-            if (block.height >= timeout) {
+            if (block.height >= timeoutheight) {
                 return (lockinontimeout == true) ? LOCKED_IN : FAILING;
->>>>>>> 155ce23c
-            }
-            return DEFINED;
-
-After a period in the STARTED state, if we're past the timeout, we switch to LOCKED_IN. If not, we tally the bits set,
-and transition to LOCKED_IN if a sufficient number of blocks in the past period set the deployment bit in their
-version numbers. The threshold is ≥1916 blocks (95% of 2016), or ≥1512 for testnet (75% of 2016).
-
-There could be two non-overlapping deployments on the same bit, where the first one transitions to LOCKED_IN while the
-other one simultaneously transitions to STARTED, which would mean both would demand setting the bit.
-
-Note that a block's state never depends on its own nVersion; only on that of its ancestors.
-
-        case STARTED:
-            if (block.height >= timeoutheight)
-                return LOCKED_IN;
 
             int count = 0;
             walk = block;
@@ -237,8 +147,6 @@
             }
             return STARTED;
 
-<<<<<<< HEAD
-=======
 If the deployment is not LOCKED_IN by the timeout (or '''lockinontimeout'''), it has a single retarget period during which it may still become active, only by unanimous signalling in every block.
 This state exists such that if '''lockinontimeout''' is set to true later, it remains compatible with the original deployment.
 
@@ -252,24 +160,11 @@
             }
             return ACTIVE;
 
->>>>>>> 155ce23c
 After a retarget period of LOCKED_IN, we automatically transition to ACTIVE.
 
         case LOCKED_IN:
             return ACTIVE;
 
-<<<<<<< HEAD
-And ACTIVE is terminal a state, which a deployment stays in once reached.
-
-        case ACTIVE:
-            return ACTIVE;
-    }
-
-'''Implementation'''
-It should be noted that the states are maintained along block chain branches, but may need recomputation when a reorganization happens.
-
-Given that the state for a specific block/deployment combination is completely determined by its ancestry before the current retarget period (i.e. up to and including its ancestor with height block.height - 1 - (block.height % 2016)), it is possible to implement the mechanism above efficiently and safely by caching the resulting state of every multiple-of-2016 block, indexed by its parent.
-=======
 And ACTIVE and FAILED are terminal states, which a deployment stays in once they're reached.
 
         case ACTIVE:
@@ -288,7 +183,6 @@
 current retarget period (i.e. up to and including its ancestor with height block.height - 1 - (block.height % 2016)),
 it is possible to implement the mechanism above efficiently and safely by caching the resulting state of every multiple-of-2016
 block, indexed by its parent.
->>>>>>> 155ce23c
 
 ===Warning mechanism===
 
@@ -296,7 +190,6 @@
 
 ===getblocktemplate changes===
 
-<<<<<<< HEAD
 The template request Object is extended to include a new item:
 
 {| class="wikitable"
@@ -330,9 +223,6 @@
 If a client does not understand a rule without the prefix, it may use it unmodified for mining.
 On the other hand, when this prefix is used, it indicates a more subtle change to the block structure or generation transaction; examples of this would be BIP 34 (because it modifies coinbase construction) and 141 (since it modifies the txid hashing and adds a commitment to the generation transaction).
 A client that does not understand a rule prefixed by '!' must not attempt to process the template, and must not attempt to use it for mining even unmodified.
-=======
-BIP 8 is compatible with and reuses the GBT changes from BIP 9.
->>>>>>> 155ce23c
 
 === Reference implementation ===
 
@@ -346,7 +236,7 @@
 
 ==Backwards compatibility==
 
-BIP8 and BIP9 deployments should not share concurrent active deployment bits. Nodes that only implement BIP9 will not activate a BIP8 soft fork if hashpower threshold is not reached by '''timeout''', however, those nodes will still accept the blocks generated by activated nodes.
+BIP8 and BIP9 deployments should not share concurrent active deployment bits. Nodes that only implement BIP9 will not activate a BIP8 soft fork if hashpower threshold is not reached by '''timeoutheight''', however, those nodes will still accept the blocks generated by activated nodes.
 
 ==Deployments==
 
