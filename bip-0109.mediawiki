<pre>
  BIP: 109
  Layer: Consensus (hard fork)
  Title: Two million byte size limit with sigop and sighash limits
  Author: Gavin Andresen <gavinandresen@gmail.com>
<<<<<<< HEAD
  Comments-Summary: No comments yet.
  Comments-URI: https://github.com/bitcoin/bips/wiki/Comments:BIP-0109
  Status: Draft
=======
  Status: Rejected
>>>>>>> fd5a85d6
  Type: Standards Track
  Created: 2016-01-28
  License: PD
</pre>

==Abstract==

One-time increase in total amount of transaction data permitted in a block from 1MB to 2MB, with limits on signature operations and hashing.

==Motivation==

# Continue current economic policy.
# Exercise hard fork network upgrade.
# Mitigate potential CPU exhaustion attacks

==Specification==

=== MAX_BLOCK_SIZE increased to 2,000,000 bytes ===

The maximum number of bytes in a canonically serialized block shall be increased from
1,000,000 bytes to 2,000,000 bytes.

=== Switch to accurately-counted sigop limit of 20,000 per block ===

The existing MAX_SIGOPS limit of 20,000 signature operations per block shall be retained,
but only ECDSA verifications actually performed to validate the block shall be counted.

In particular:

* The coinbase scriptSig is not counted
* Signature operations in un-executed branches of a Script are not counted
* OP_CHECKMULTISIG evaluations are counted accurately; if the signature for a 1-of-20 OP_CHECKMULTISIG is satisified by the public key nearest the top of the execution stack, it is counted as one signature operation. If it is satisfied by the public key nearest the bottom of the execution stack, it is counted as twenty signature operations.
* Signature operations involving invalidly encoded signatures or public keys are not counted towards the limit

=== Add a new limit of 1,300,000,000 bytes hashed to compute transaction signatures per block ===

The amount of data hashed to compute signature hashes is limited to 1,300,000,000 bytes per block. The same rules for counting are used as for counting signature operations.

=== Activation: 75% hashpower support trigger, followed by 28-day 'grace period' ===

Solo miners or mining pool operators express their support for this BIP by setting the fourth-highest-bit in the block's 32-bit version number (0x10000000 in hex). The first block with that bit set, a timestamp less than or equal to the expiration time, and with at least 750 out of 1000 blocks preceding it (with heights H-1000..H-1) with that bit set, shall define the beginning of a grace period. Blocks with timestamps greater than or equal to the triggering block's timestamp plus 28 days (60*60*24*28 seconds) shall be subject to the new limits.

As always, miners are expected to use their best judgement for what is best for the entire Bitcoin ecosystem when making decisions about what consensus-level changes to support.

=== Expiration: 1-Jan-2018 ===

If this BIP is not triggered before 1-Jan-2018 00:00:00 GMT it should be considered withdrawn.

Miners that support this BIP should set bit 0x10000000 in the block version until 1-Jan-2018. After that date, that bit can be safely re-used for future consensus rule upgrades.

==Backward compatibility==

Fully validating older clients are not compatible with this change.
The first block exceeding the old limits on block size or inaccurately counted signature operations will partition older clients off the new network.

SPV (simple payment validation) wallets are compatible with this change.

==Rationale==

In the short term, an increase is needed to handle increasing transaction volume. 

The limits on signature operations and amount of signature hashing done prevent possible CPU exhaustion attacks by "rogue miners" producing very expensive-to-validate two megabyte blocks. The signature hashing limit is chosen to be impossible to reach with any non-attack transaction or block, to minimize the impact on existing mining or wallet software.

The choices of constants for the deployment scheme were motivated by prior experience with upgrades to the Bitcoin consensus rules:

* 0x10000000 was chosen to be compatible with the BIP 9 proposal for parallel deployment of soft forks
* 75% was chosen instead of 95% to minimize the opportunity for a single large mining pool or miner to be able to veto an increase, either because of ideological opposition or threat of violence or extortion.
* A four-week grace period after the voting period was chosen as a balance between giving people sufficient time to upgrade and keeping people's attention on the urgent need to upgrade.

==Implementation==

https://github.com/gavinandresen/bitcoin-git/tree/two_mb_bump

See also http://gavinandresen.ninja/a-guided-tour-of-the-2mb-fork

==Copyright==

This work is placed in the public domain.<|MERGE_RESOLUTION|>--- conflicted
+++ resolved
@@ -3,13 +3,9 @@
   Layer: Consensus (hard fork)
   Title: Two million byte size limit with sigop and sighash limits
   Author: Gavin Andresen <gavinandresen@gmail.com>
-<<<<<<< HEAD
   Comments-Summary: No comments yet.
   Comments-URI: https://github.com/bitcoin/bips/wiki/Comments:BIP-0109
-  Status: Draft
-=======
   Status: Rejected
->>>>>>> fd5a85d6
   Type: Standards Track
   Created: 2016-01-28
   License: PD
